#!/usr/bin/python
# coding=utf-8
##########################################################################

from test import CollectorTestCase
from test import get_collector_config
from test import unittest
from mock import Mock
from mock import patch

from diamond.collector import Collector
from ipmisensor import IPMISensorCollector

##########################################################################


class TestIPMISensorCollector(CollectorTestCase):

    def setUp(self, thresholds=False):
        config = get_collector_config('IPMISensorCollector', {
            'interval': 10,
            'bin': 'true',
            'use_sudo': False,
            'thresholds': thresholds,
        })

        self.collector = IPMISensorCollector(config, None)

    def test_import(self):
        self.assertTrue(IPMISensorCollector)

    @patch('os.access', Mock(return_value=True))
    @patch.object(Collector, 'publish')
    def test_should_work_with_real_data(self, publish_mock):
        patch_communicate = patch(
            'subprocess.Popen.communicate',
            Mock(return_value=(self.getFixture('ipmitool.out').getvalue(), '')))

        patch_communicate.start()
        self.collector.collect()
        patch_communicate.stop()

        metrics = {
            'CPU1.Temp': 0.0,
            'CPU2.Temp': 0.0,
            'System.Temp': 32.000000,
            'CPU1.Vcore': 1.080000,
            'CPU2.Vcore': 1.000000,
            'CPU1.VTT': 1.120000,
            'CPU2.VTT': 1.176000,
            'CPU1.DIMM': 1.512000,
            'CPU2.DIMM': 1.512000,
            '+1_5V': 1.512000,
            '+1_8V': 1.824000,
            '+5V': 4.992000,
            '+12V': 12.031000,
            '+1_1V': 1.112000,
            '+3_3V': 3.288000,
            '+3_3VSB': 3.240000,
            'VBAT': 3.240000,
            'Fan1': 4185.000000,
            'Fan2': 4185.000000,
            'Fan3': 4185.000000,
            'Fan7': 3915.000000,
            'Fan8': 3915.000000,
            'Intrusion': 0.000000,
            'PS.Status': 0.000000,
            'P1-DIMM1A.Temp': 41.000000,
            'P1-DIMM1B.Temp': 39.000000,
            'P1-DIMM2A.Temp': 38.000000,
            'P1-DIMM2B.Temp': 40.000000,
            'P1-DIMM3A.Temp': 37.000000,
            'P1-DIMM3B.Temp': 38.000000,
            'P2-DIMM1A.Temp': 39.000000,
            'P2-DIMM1B.Temp': 38.000000,
            'P2-DIMM2A.Temp': 39.000000,
            'P2-DIMM2B.Temp': 39.000000,
            'P2-DIMM3A.Temp': 39.000000,
            'P2-DIMM3B.Temp': 40.000000,
        }

        self.setDocExample(collector=self.collector.__class__.__name__,
                           metrics=metrics,
                           defaultpath=self.collector.config['path'])
        self.assertPublishedMany(publish_mock, metrics)

    @patch('os.access', Mock(return_value=True))
    @patch.object(Collector, 'publish')
    def test_thresholds(self, publish_mock):
        self.setUp(thresholds=True)

        patch_communicate = patch(
            'subprocess.Popen.communicate',
            Mock(return_value=(self.getFixture('ipmitool.out').getvalue(), '')))

        patch_communicate.start()
        self.collector.collect()
        patch_communicate.stop()

        metrics = {
            'System.Temp.Reading': 32.0,
            'System.Temp.Lower.NonRecoverable': 0.0,
            'System.Temp.Lower.Critical': 0.0,
            'System.Temp.Lower.NonCritical': 0.0,
            'System.Temp.Upper.NonCritical': 81.0,
            'System.Temp.Upper.Critical': 82.0,
            'System.Temp.Upper.NonRecoverable': 83.0,
        }

        self.setDocExample(collector=self.collector.__class__.__name__,
                           metrics=metrics,
                           defaultpath=self.collector.config['path'])
        self.assertPublishedMany(publish_mock, metrics)

<<<<<<< HEAD
##########################################################################
=======
    @patch('os.access', Mock(return_value=True))
    @patch.object(Collector, 'publish')
    def test_should_work_with_real_data_hpilo(self, publish_mock):
        patch_communicate = patch(
            'subprocess.Popen.communicate',
            Mock(return_value=(self.getFixture('ipmihp.out').getvalue(), '')))

        patch_communicate.start()
        self.collector.collect()
        patch_communicate.stop()

        metrics = {
            '01-Inlet.Ambient': 18.0,
            '02-CPU': 40.0,
            '03-P1.DIMM.1-2': 28.0,
            '05-Chipset': 55.00,
            '06-Chipset.Zone': 40.00,
            '07-VR.P1.Zone': 45.00,
            '09-iLO.Zone': 40.00,
            'Fan.1': 15.68,
        }

        self.setDocExample(collector=self.collector.__class__.__name__,
                           metrics=metrics,
                           defaultpath=self.collector.config['path'])
        self.assertPublishedMany(publish_mock, metrics)


################################################################################
>>>>>>> 09a07ee4
if __name__ == "__main__":
    unittest.main()<|MERGE_RESOLUTION|>--- conflicted
+++ resolved
@@ -112,9 +112,6 @@
                            defaultpath=self.collector.config['path'])
         self.assertPublishedMany(publish_mock, metrics)
 
-<<<<<<< HEAD
-##########################################################################
-=======
     @patch('os.access', Mock(return_value=True))
     @patch.object(Collector, 'publish')
     def test_should_work_with_real_data_hpilo(self, publish_mock):
@@ -143,7 +140,6 @@
         self.assertPublishedMany(publish_mock, metrics)
 
 
-################################################################################
->>>>>>> 09a07ee4
+##########################################################################
 if __name__ == "__main__":
     unittest.main()