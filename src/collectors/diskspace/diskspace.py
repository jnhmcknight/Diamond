# coding=utf-8

"""
Uses /proc/mounts and os.statvfs() to get disk space usage

#### Dependencies

 * /proc/mounts

#### Examples

    # no exclude filters at all
    exclude_filters =,

    # exclude everything that begins /boot or /mnt
    exclude_filters = ^/boot, ^/mnt

    # exclude everything that includes the letter 'm'
    exclude_filters = m,

"""

import diamond.collector
import diamond.convertor
import os
import re

try:
    import psutil
    psutil  # workaround for pyflakes issue #13
except ImportError:
    psutil = None


class DiskSpaceCollector(diamond.collector.Collector):

    def get_default_config_help(self):
        config_help = super(DiskSpaceCollector, self).get_default_config_help()
        config_help.update({
            'filesystems': "filesystems to examine",
            'exclude_filters': "A list of regex patterns. Any filesystem"
            + " matching any of these patterns will be excluded from disk"
            + " space metrics collection",
        })
        return config_help

    def get_default_config(self):
        """
        Returns the default collector settings
        """
        config = super(DiskSpaceCollector, self).get_default_config()
        config.update({
            # Enabled by default
            'enabled': 'True',
            'path': 'diskspace',
            # filesystems to examine
            'filesystems': 'ext2, ext3, ext4, xfs, glusterfs, nfs, ntfs, hfs,'
            + ' fat32, fat16',

            # exclude_filters
            #   A list of regex patterns
            #   A filesystem matching any of these patterns will be excluded
            #   from disk space metrics collection.
            #
            # Examples:
            #       exclude_filters =,
            # no exclude filters at all
            #       exclude_filters = ^/boot, ^/mnt
            # exclude everything that begins /boot or /mnt
            #       exclude_filters = m,
            # exclude everything that includes the letter "m"
            'exclude_filters': ['^/export/home'],

            # We don't use any derivative data to calculate this value
            # Thus we can use a threaded model
            'method': 'Threaded',

            # Default numeric output
            'byte_unit': ['byte']
        })
        return config

    def __init__(self, config, handlers):
        super(DiskSpaceCollector, self).__init__(config, handlers)

        # Precompile things
        self.exclude_filters = self.config['exclude_filters']
        if isinstance(self.exclude_filters, basestring):
            self.exclude_filters = [self.exclude_filters]

        self.exclude_reg = re.compile('|'.join(self.exclude_filters))

        self.filesystems = []
        for filesystem in self.config['filesystems'].split(','):
            self.filesystems.append(filesystem.strip())

    def get_disk_labels(self):
        """
        Creates a mapping of device nodes to filesystem labels
        """
        path = '/dev/disk/by-label/'
        labels = {}
        if not os.path.isdir(path):
            return labels

        for label in os.listdir(path):
            device = os.path.realpath(path + '/' + label)
            labels[device] = label

        return labels

    def get_file_systems(self):
        """
        Creates a map of mounted filesystems on the machine.

        iostat(1): Each sector has size of 512 bytes.

        Returns:
          (major, minor) -> FileSystem(device, mount_point)
        """
        result = {}
        if os.access('/proc/mounts', os.R_OK):
            file = open('/proc/mounts')
            for line in file:
                try:
                    mount = line.split()
                    device = mount[0]
                    mount_point = mount[1]
                    fs_type = mount[2]
                except (IndexError, ValueError):
                    continue

                # Skip the filesystem if it is not in the list of valid
                # filesystems
                if fs_type not in self.filesystems:
                    self.log.debug("Ignoring %s since it is of type %s which "
                                   + " is not in the list of filesystems.",
                                   mount_point, fs_type)
                    continue

                # Process the filters
                if self.exclude_reg.match(mount_point):
                    self.log.debug("Ignoring %s since it is in the "
                                   + "exclude_filter list.", mount_point)
                    continue

                if (mount_point.startswith('/dev')
                    or mount_point.startswith('/proc')
                        or mount_point.startswith('/sys')):
                    continue

                if '/' in device and mount_point.startswith('/'):
                    try:
                        stat = os.stat(mount_point)
                        major = os.major(stat.st_dev)
                        minor = os.minor(stat.st_dev)
<<<<<<< HEAD
                    except:
                        self.log.error('DiskUsageCollector: Cannot get fs information for %s' % mount_point)
=======
                    except OSError:
                        self.log.debug("Path %s is not mounted - skipping.",
                                       mount_point)
>>>>>>> c56423a6
                        continue

                    if (major, minor) in result:
                        continue

                    result[(major, minor)] = {
                        'device': device,
                        'mount_point': mount_point,
                        'fs_type': fs_type
                    }

            file.close()

        elif psutil:
            partitions = psutil.disk_partitions(False)
            for partition in partitions:
                result[(0, len(result))] = {
                    'device': partition.device,
                    'mount_point': partition.mountpoint,
                    'fs_type': partition.fstype
                }
            pass

        return result

    def collect(self):
        labels = self.get_disk_labels()
        for key, info in self.get_file_systems().iteritems():
            if info['device'] in labels:
                name = labels[info['device']]
            else:
                name = info['mount_point'].replace('/', '_')
                name = name.replace('.', '_')
                if name == '_':
                    name = 'root'

            data = os.statvfs(info['mount_point'])
            block_size = data.f_bsize

            blocks_total = data.f_blocks
            blocks_free = data.f_bfree
            blocks_avail = data.f_bavail
            inodes_total = data.f_files
            inodes_free = data.f_ffree
            inodes_avail = data.f_favail

            for unit in self.config['byte_unit']:

                metric_name = '%s.%s_used' % (name, unit)
                metric_value = float(block_size) * float(
                    blocks_total - blocks_free)
                metric_value = diamond.convertor.binary.convert(
                    value=metric_value, oldUnit='byte', newUnit=unit)
                self.publish_gauge(metric_name, metric_value, 2)

                metric_name = '%s.%s_free' % (name, unit)
                metric_value = float(block_size) * float(blocks_free)
                metric_value = diamond.convertor.binary.convert(
                    value=metric_value, oldUnit='byte', newUnit=unit)
                self.publish_gauge(metric_name, metric_value, 2)

                metric_name = '%s.%s_avail' % (name, unit)
                metric_value = float(block_size) * float(blocks_avail)
                metric_value = diamond.convertor.binary.convert(
                    value=metric_value, oldUnit='byte', newUnit=unit)
                self.publish_gauge(metric_name, metric_value, 2)

            self.publish_gauge('%s.inodes_used' % name,
                               inodes_total - inodes_free)
            self.publish_gauge('%s.inodes_free' % name, inodes_free)
            self.publish_gauge('%s.inodes_avail' % name, inodes_avail)<|MERGE_RESOLUTION|>--- conflicted
+++ resolved
@@ -154,14 +154,9 @@
                         stat = os.stat(mount_point)
                         major = os.major(stat.st_dev)
                         minor = os.minor(stat.st_dev)
-<<<<<<< HEAD
-                    except:
-                        self.log.error('DiskUsageCollector: Cannot get fs information for %s' % mount_point)
-=======
                     except OSError:
                         self.log.debug("Path %s is not mounted - skipping.",
                                        mount_point)
->>>>>>> c56423a6
                         continue
 
                     if (major, minor) in result:
