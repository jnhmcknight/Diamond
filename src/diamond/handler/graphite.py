# coding=utf-8

"""
Send metrics to a [graphite](http://graphite.wikidot.com/) using the default
interface.

Graphite is an enterprise-scale monitoring tool that runs well on cheap
hardware. It was originally designed and written by Chris Davis at Orbitz in
2006 as side project that ultimately grew to be a foundational monitoring tool.
In 2008, Orbitz allowed Graphite to be released under the open source Apache
2.0 license. Since then Chris has continued to work on Graphite and has
deployed it at other companies including Sears, where it serves as a pillar of
the e-commerce monitoring system. Today many
[large companies](http://graphite.readthedocs.org/en/latest/who-is-using.html)
use it.

"""

from Handler import Handler
import socket


class GraphiteHandler(Handler):
    """
    Implements the abstract Handler class, sending data to graphite
    """


    def __init__(self, config=None):
        """
        Create a new instance of the GraphiteHandler class
        """
        # Initialize Handler
        Handler.__init__(self, config)

        # Initialize Data
        self.socket = None

        # Initialize Options
        self.host = self.config['host']
        self.port = int(self.config['port'])
        self.timeout = int(self.config['timeout'])
        self.batch = int(self.config['batch'])
        self.metrics = []

        # Connect
        self._connect()


    def __del__(self):
        """
        Destroy instance of the GraphiteHandler class
        """
        self._close()


    def process(self, metric):
        """
        Process a metric by sending it to graphite
        """
<<<<<<< HEAD
        # Just send the data as a string
        self._send(str(metric))

    def _send(self, data):
=======
        # Append the data to the array as a string
        self.metrics.append(str(metric))
        if len(self.metrics) >= self.batch:
            self.log.info("GraphiteHandler: Sending metrics. Graphite batch size is %s." % (len(self.metrics)))
            self._send()


    def flush(self):
        """Flush metrics in queue"""
        self.log.info("GraphiteHandler: Flush invoked. Batch size is %s." % (len(self.metrics)))
        self._send()


    def _send(self):
>>>>>>> 3a432700
        """
        Send data to graphite. Data that can not be sent will be queued.
        """
        # Check to see if we have a valid socket. If not, try to connect.
        try:
            if self.socket is None:
                self.log.debug("GraphiteHandler: Socket is not connected. Reconnecting.")
                self._connect()
            # Send data to socket
            self.socket.sendall("\n".join(self.metrics))
            self.log.info("GraphiteHandler: Metrics sent.")
        except Exception:
            self._close()
            self.log.error("GraphiteHandler: Error sending metrics.")
            raise
        finally:
            # Clear metrics no matter what the result
            self.metrics = []


    def _connect(self):
        """
        Connect to the graphite server
        """
        # Create socket
        self.socket = socket.socket(socket.AF_INET, socket.SOCK_STREAM)
        if socket is None:
            # Log Error
            self.log.error("GraphiteHandler: Unable to create socket.")
            # Close Socket
            self._close()
            return
        # Set socket timeout
        self.socket.settimeout(self.timeout)
        # Connect to graphite server
        try:
            self.socket.connect((self.host, self.port))
            # Log
            self.log.debug("GraphiteHandler: Established connection to graphite server %s:%d.",
                           self.host, self.port)
        except Exception, ex:
            # Log Error
            self.log.error("GraphiteHandler: Failed to connect to %s:%i. %s.",
                           self.host, self.port, ex)
            # Close Socket
            self._close()
            return


    def _close(self):
        """
        Close the socket
        """
        if self.socket is not None:
            self.socket.close()
        self.socket = None<|MERGE_RESOLUTION|>--- conflicted
+++ resolved
@@ -58,12 +58,6 @@
         """
         Process a metric by sending it to graphite
         """
-<<<<<<< HEAD
-        # Just send the data as a string
-        self._send(str(metric))
-
-    def _send(self, data):
-=======
         # Append the data to the array as a string
         self.metrics.append(str(metric))
         if len(self.metrics) >= self.batch:
@@ -78,7 +72,6 @@
 
 
     def _send(self):
->>>>>>> 3a432700
         """
         Send data to graphite. Data that can not be sent will be queued.
         """
