# coding=utf-8

"""
The Collector class is a base class for all metric collectors.
"""

import os
import socket
import platform
import logging
import configobj
import traceback

from diamond import *
from diamond.metric import Metric

# Detect the architecture of the system and set the counters for MAX_VALUES
# appropriately. Otherwise, rolling over counters will cause incorrect or
# negative values.

if platform.architecture()[0] == '64bit':
    MAX_COUNTER = (2 ** 64) - 1
else:
    MAX_COUNTER = (2 ** 32) - 1


class Collector(object):
    """
    The Collector class is a base class for all metric collectors.
    """

    def __init__(self, config, handlers):
        """
        Create a new instance of the Collector class
        """
        # Initialize Logger
        self.log = logging.getLogger('diamond')
        # Initialize Members
        self.name = self.__class__.__name__
        self.handlers = handlers
        self.last_values = {}

        # Get Collector class
        cls = self.__class__

        # Initialize config
        self.config = configobj.ConfigObj()

        # Check if default config is defined
        if self.get_default_config() is not None:
            # Merge default config
            self.config.merge(self.get_default_config())

        # Merge default Collector config
        self.config.merge(config['collectors']['default'])

        # Check if Collector config section exists
        if cls.__name__ in config['collectors']:
            # Merge Collector config section
            self.config.merge(config['collectors'][cls.__name__])

        # Check for config file in config directory
        configfile = os.path.join(config['server']['collectors_config_path'], cls.__name__) + '.conf'
        if os.path.exists(configfile):
            # Merge Collector config file
            self.config.merge(configobj.ConfigObj(configfile))

        # Handle some config file changes transparently
        if isinstance(self.config['byte_unit'], basestring):
            units = self.config['byte_unit'].split()
            self.config['byte_unit'] = []
            for unit in units:
                self.config['byte_unit'].append(unit)

    def get_default_config_help(self):
        """
        Returns the help text for the configuration options for this collector
        """
        return {
            'enabled': 'Enable collecting these metrics',
            'byte_unit': 'Default numeric output(s)',
        }

    def get_default_config(self):
        """
        Return the default config for the collector
        """
        return {
            ### Defaults options for all Collectors

            # Uncomment and set to hardcode a hostname for the collector path
            # Keep in mind, periods are seperators in graphite
            # 'hostname': 'my_custom_hostname',

            # If you perfer to just use a different way of calculating the hostname
            # Uncomment and set this to one of these values:
            # fqdn_short  = Default. Similar to hostname -s
            # fqdn        = hostname output
            # fqdn_rev    = hostname in reverse (com.example.www)
            # uname_short = Similar to uname -n, but only the first part
            # uname_rev   = uname -r in reverse (com.example.www)
            # 'hostname_method': 'fqdn_short',

            # All collectors are disabled by default
            'enabled': False,

            # Path Prefix
            'path_prefix': 'servers',

<<<<<<< HEAD
=======
            # Path Suffix
            'path_suffix': '',
            
>>>>>>> 26e75c9f
            # Default splay time (seconds)
            'splay': 1,

            # Default Poll Interval (seconds)
            'interval': 300,

            # Default collector threading model
            'method': 'Sequential',

            # Default numeric output
            'byte_unit': 'byte',
        }

    def get_schedule(self):
        """
        Return schedule for the collector
        """
        # Return a dict of tuples containing (collector function, collector function args, splay, interval)
        return {self.__class__.__name__: (self._run, None, int(self.config['splay']), int(self.config['interval']))}

    def get_hostname(self):
        """
        Returns a hostname as configured by the user
        """
        if 'hostname' in self.config:
            return self.config['hostname']
        if 'hostname_method' not in self.config or self.config['hostname_method'] == 'fqdn_short':
            return socket.getfqdn().split('.')[0]
        if self.config['hostname_method'] == 'fqdn':
            return socket.getfqdn().replace('.', '_')
        if self.config['hostname_method'] == 'fqdn_rev':
            hostname = socket.getfqdn().split('.')
            hostname.reverse()
            hostname = '.'.join(hostname)
            return hostname
        if self.config['hostname_method'] == 'uname_short':
            return os.uname()[1].split('.')[0]
        if self.config['hostname_method'] == 'uname_rev':
            hostname = os.uname()[1].split('.')
            hostname.reverse()
            hostname = '.'.join(hostname)
            return hostname
        if self.config['hostname_method'].lower() == 'none':
            return None
        raise NotImplementedError(self.config['hostname_method'])

    def get_metric_path(self, name):
        """
        Get metric path
        """
        if 'path_prefix' in self.config:
            prefix = self.config['path_prefix']
        else:
            prefix = 'systems'

        if 'path_suffix' in self.config:
            suffix = self.config['path_suffix']
        else:
            suffix = None

        hostname = self.get_hostname()
        if hostname is not None:
            prefix = prefix + "." + hostname

        # if there is a suffix, add after the hostname
        if suffix:
            prefix = '.'.join((prefix, suffix))

        if 'path' in self.config:
            path = self.config['path']
        else:
            path = self.__class__.__name__

        if path == '.':
            return '.'.join([prefix, name])
        else:
            return '.'.join([prefix, path, name])

    def collect(self):
        """
        Default collector method
        """
        raise NotImplementedError()

    def publish(self, name, value, precision=0):
        """
        Publish a metric with the given name
        """
        # Get metric Path
        path = self.get_metric_path(name)

        # Create Metric
        metric = Metric(path, value, None, precision)

        # Publish Metric
        self.publish_metric(metric)

    def publish_metric(self, metric):
        """
        Publish a Metric object
        """
        # Process Metric
        for handler in self.handlers:
            handler.process(metric)

    def derivative(self, name, new, max_value=0):
        """
        Calculate the derivative of the metric.
        """
        # Format Metric Path
        path = self.get_metric_path(name)

        if path in self.last_values:
            old = self.last_values[path]
            # Check for rollover
            if new < old:
                old = old - max_value
            # Get Change in X (value)
            derivative_x = new - old
            # Get Change in Y (time)
            derivative_y = int(self.config['interval'])
            result = float(derivative_x) / float(derivative_y)
        else:
            result = 0

        # Store Old Value
        self.last_values[path] = new

        # Return result
        return result

    def _run(self):
        """
        Run the collector
        """
        # Log
        self.log.debug("Collecting data from: %s" % self.__class__.__name__)
        try:
            # Collect Data
            self.collect()
        except Exception:
            # Log Error
            self.log.error(traceback.format_exc())<|MERGE_RESOLUTION|>--- conflicted
+++ resolved
@@ -107,12 +107,9 @@
             # Path Prefix
             'path_prefix': 'servers',
 
-<<<<<<< HEAD
-=======
             # Path Suffix
             'path_suffix': '',
-            
->>>>>>> 26e75c9f
+
             # Default splay time (seconds)
             'splay': 1,
 
